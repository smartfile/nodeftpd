--- conflicted
+++ resolved
@@ -375,14 +375,9 @@
                   ' PBSZ\r\n' +
                   ' UTF8\r\n' +
                   ' PROT\r\n'
-<<<<<<< HEAD
               ) +
           '211 end',
       release
-=======
-          ) +
-          '211 end'
->>>>>>> cfec2fcb
   );
 };
 
@@ -792,42 +787,25 @@
 
   this.respond(
     !this.server.options.tlsOptions ? '202 Not supported' :
-<<<<<<< HEAD
-    !this.secure ? '503 Secure connection not established' /* Protection Buffer Size (RFC 2228) */ :
-    parseInt(commandArg, 10) !== 0 ? '200 buffer too big, PBSZ=0' :
-    // RFC 2228 specifies that a 200 reply must be sent specifying a more
-    // satisfactory PBSZ size (0 in our case, since we're using TLS).
-    // Doubt that this will do any good if the client was already confused
-    // enough to send a non-zero value, but ok...
-    '200 OK',
-    release
-=======
       !this.secure ? '503 Secure connection not established' /* Protection Buffer Size (RFC 2228) */ :
         parseInt(commandArg, 10) !== 0 ? '200 buffer too big, PBSZ=0' :
         // RFC 2228 specifies that a 200 reply must be sent specifying a more
         // satisfactory PBSZ size (0 in our case, since we're using TLS).
         // Doubt that this will do any good if the client was already confused
         // enough to send a non-zero value, but ok...
-          '200 OK'
->>>>>>> cfec2fcb
+          '200 OK',
+          release
   );
 };
 
 FtpConnection.prototype._command_PROT = function(release, commandArg) {
   this.respond(
     !this.server.options.tlsOptions ? '202 Not supported' :
-<<<<<<< HEAD
-    !this.pbszReceived ? '503 No PBSZ command received' :
-    (commandArg === 'S' || commandArg === 'E' || commandArg === 'C') ? '536 Not supported' :
-    commandArg !== 'P' ? '504 Not recognized' /* Don't even recognize this one... */ :
-    '200 OK',
-    release
-=======
       !this.pbszReceived ? '503 No PBSZ command received' :
         (commandArg === 'S' || commandArg === 'E' || commandArg === 'C') ? '536 Not supported' :
           commandArg !== 'P' ? '504 Not recognized' /* Don't even recognize this one... */ :
-            '200 OK'
->>>>>>> cfec2fcb
+            '200 OK',
+      release
   );
 };
 
@@ -1287,21 +1265,12 @@
       release);
   } else {
     self.emit('command:user', username,
-<<<<<<< HEAD
-        function success() {
-          self.respond('331 User name okay, need password.', release);
-        },
-        function failure() {
-          self.respond('530 Not logged in.', release);
-        }
-=======
       function success() {
-        self.respond('331 User name okay, need password.');
+        self.respond('331 User name okay, need password.', release);
       },
       function failure() {
-        self.respond('530 Not logged in.');
-      }
->>>>>>> cfec2fcb
+        self.respond('530 Not logged in.', release);
+      }
     );
   }
 };
@@ -1314,19 +1283,11 @@
     self.respond('503 Bad sequence of commands.', release);
   } else {
     self.emit('command:pass', password,
-<<<<<<< HEAD
-        function success(username, userFsModule) {
-          function panic(error, method) {
-            self._logIf(LOG.ERROR, method + ' signaled error ' + util.inspect(error));
-            self.respond('421 Service not available, closing control connection.', function() {
-              release();
-              self._closeSocket(self.socket, true);
-            });
-=======
       function success(username, userFsModule) {
         function panic(error, method) {
           self._logIf(LOG.ERROR, method + ' signaled error ' + util.inspect(error));
           self.respond('421 Service not available, closing control connection.', function() {
+            release();
             self._closeSocket(self.socket, true);
           });
         }
@@ -1334,7 +1295,6 @@
           function setRoot(root) {
             self.root = root;
             self.respond('230 User logged in, proceed.');
->>>>>>> cfec2fcb
           }
 
           self.cwd = cwd;
@@ -1349,13 +1309,6 @@
               }
             });
           }
-<<<<<<< HEAD
-        },
-        function failure() {
-          self.respond('530 Not logged in.', release);
-          self.username = null;
-=======
->>>>>>> cfec2fcb
         }
         self.username = username;
         self.fs = userFsModule || fsModule;
@@ -1372,7 +1325,7 @@
         }
       },
       function failure() {
-        self.respond('530 Not logged in.');
+        self.respond('530 Not logged in.', release);
         self.username = null;
       }
     );
