--- conflicted
+++ resolved
@@ -7,11 +7,8 @@
 var fsModule = require('fs');
 var StatMode = require('stat-mode');
 var dateformat = require('dateformat');
-<<<<<<< HEAD
 var readline = require('readline');
-=======
 var AsyncLock = require('async-lock');
->>>>>>> 67f86659
 
 var glob = require('./glob');
 var starttls = require('./starttls');
@@ -39,11 +36,8 @@
     self[key] = properties[key];
   });
 
-<<<<<<< HEAD
   self.readline = null;
-=======
   self.lock = new AsyncLock();
->>>>>>> 67f86659
   self.socket.setTimeout(0);
   self.socket.setNoDelay();
 
@@ -321,22 +315,6 @@
   self.respond('234 Honored', function() {
     done();
     self._logIf(LOG.INFO, 'Establishing secure connection...');
-<<<<<<< HEAD
-    starttls.starttlsServer(self.socket, self.server.options.tlsOptions, function(err, secureSocket) {
-      if (err) {
-        self._logIf(LOG.ERROR, 'Error upgrading connection to TLS: ' + util.inspect(err));
-        self._closeSocket(self.socket, true);
-        return;
-      }
-
-      if (secureSocket.authorized || self.server.options.allowUnauthorizedTls) {
-        self._logIf(LOG.INFO, 'Secure connection started');
-        self._setupOnData(secureSocket);
-        self.secure = true;
-        return;
-      }
-=======
->>>>>>> 67f86659
 
     if (!self.socket.authorized && !self.server.options.allowUnauthorizedTls) {
       self._logIf(LOG.INFO, 'Closing unauthorized connection (allowUnauthorizedTls is off)');
@@ -345,9 +323,7 @@
     }
 
     self._secureChannel('explicit');
-    self.socket.on('data', function(data) {
-      self._onData(data);
-    });
+    self._setupOnData(self.socket);
   });
 };
 
