/*!
 * todo: implement MDTM to change timestamp
 */
var TRACE = false;

var net = require('net');
var util = require('util');
var events = require('events');
var pathModule = require('path');
var fsModule = require('fs');
var dateformat = require('dateformat');

var glob = require('./glob');
var starttls = require('./starttls');

/*
 TODO:
 - Implement Full RFC 959
 - Implement Full RFC 2228 [PBSZ and PROT implemented already]
 - Implement RFC 3659

 - passive command is for server to determine which port it listens on and report that to the client
 - doesn't necessarily mean it needs to be listening (i guess), but i assume it actually SHOULD be listening
 - it keeps listening for subsequent connections

 - what sort of security should i enforce? should i require the same IP for data and control connections?
 - maybe just for milesplit's use?
 */

function withCwd(cwd, p) {
  if (!cwd)
    return p;
  else if (!p)
    return cwd;
  else if (p.length > 0 && (p.charAt(0) == '/' || p.charAt(0) == pathModule.sep))
    return p;
  else
    return pathModule.join(cwd, p);
}

// Currently used for stripping options from beginning of argument to LIST and NLST.
function stripOptions(str) {
  var IN_SPACE = 0, IN_DASH = 1;
  var state = IN_SPACE;
  for (var i = 0; i < str.length; ++i) {
    var c = str.charAt(i);
    if (state == IN_SPACE) {
      if (c == ' ' || c == '\t')
        ;
      else if (c == '-')
        state = IN_DASH;
      else
        return str.substr(i);
    }
    else if (state == IN_DASH && (c == ' ' || c == '\t')) {
      state = IN_SPACE;
    }
  }
  return "";
}

function PassiveListener() {
  events.EventEmitter.call(this);
}
util.inherits(PassiveListener, process.EventEmitter);

// We don't want to use setEncoding because it screws up TLS, but we
// also don't want to explicitly specify ASCII encoding for every call to 'write'
// with a string argument.
function wwenc(socket, data, callback) {
  logIf(TRACE, '>> ' + data.trim());
  return socket.write(data, 'ascii', callback);
}

function FtpServer(host, options) {
  var self = this;
  events.EventEmitter.call(self);

  self.host = host;

  self.options = options;

  if (!self.options.maxStatsAtOnce)
    self.options.maxStatsAtOnce = 5;

  if (!options.getInitialCwd)
    throw new Error("'getInitialCwd' option of FtpServer must be set");
  if (!options.getRoot)
    throw new Error("'getRoot' option of FtpServer must be set");
  self.getInitialCwd = options.getInitialCwd;
  self.getRoot = options.getRoot;

  self.getUsernameFromUid = options.getUsernameFromUid || function(uid, c) {
    c(null, "ftp");
  };
  self.getGroupFromGid = options.getGroupFromGid || function(gid, c) {
    c(null, "ftp");
  };
  self.debugging = options.logLevel || 0;
  self.useWriteFile = options.useWriteFile;
  self.useReadFile = options.useReadFile;
  self.uploadMaxSlurpSize = options.uploadMaxSlurpSize || 0;

  self.server = net.createServer();
  self.server.on('connection', function(socket) {
    self._onConnection(socket);
  });
  self.server.on('error', function(err) {
    self.emit('error', err);
  });
  self.server.on('close', function() {
    self.emit('close');
  });
}
util.inherits(FtpServer, process.EventEmitter);

FtpServer.prototype._onConnection = function(socket) {
  var conn = new FtpConnection({
    server: this,
    socket: socket,
    pasv: null, // passive listener server
    dataPort: 20,
    dataHost: null,
    dataListener: null, // for incoming passive connections
    dataSocket: null, // the actual data socket
    // True if the client has sent a PORT/PASV command, and
    // we haven't experienced a problem with the configuration
    // it specified. (This can therefore be true even if there
    // is not currently an open data connection.
    dataConfigured: false,
    mode: "ascii",
    filefrom: "",
    authFailures: 0, // 3 tries then we disconnect you
    username: null,
    filename: "",
    fs: null,
    cwd: null,
    root: null,
    hasQuit: false,

    // State for handling TLS upgrades.
    secure: false,
    pbszReceived: false
  });

  this.emit("client:connected", conn); // pass client info so they can listen for client-specific events

  socket.setTimeout(0);
  socket.setNoDelay();

  this._logIf(1, "Connection");
  wwenc(socket, "220 FTP server (nodeftpd) ready\r\n");

  socket.on('data', function(buf) {
    conn._onData(buf);
  });
  socket.on('end', function() {
    conn._onEnd();
  });
  socket.on('close', function() {
    conn._onClose();
  });
  socket.on('error', function(err) {
    conn._onError(err);
  });
};

["listen", "close"].forEach(function(fname) {
  FtpServer.prototype[fname] = function() {
    return this.server[fname].apply(this.server, arguments);
  }
});

FtpServer.prototype._logIf = function(level, message, conn, isError) {
  if (this.debugging >= level) {
    if (conn)
      console.log((conn & conn.socket ? conn.socket.remoteAddress + ": " : "") + message);
    else
      console.log(message);

    if (isError) {
      console.trace("Trace follows");
    }
  }
};
FtpServer.prototype._traceIf = function(level, message, conn) {
  return this._logIf(level, message, conn, true);
};

function FtpConnection(properties) {
  events.EventEmitter.call(this);
  for (var k in properties) {
    this[k] = properties[k];
  }
}
util.inherits(FtpConnection, process.EventEmitter);

FtpConnection.prototype._logIf = function(level, message, conn, isError) {
  return this.server._logIf(level, message, this, isError);
};
FtpConnection.prototype._traceIf = function(level, message, conn) {
  return this.server._traceIf(level, message, this);
};

FtpConnection.prototype._authenticated = function() {
  return !!this.username;
};

FtpConnection.prototype._authFailures = function() {
  if (this.authFailures >= 2) {
    this.socket.end();
    return true;
  }
  return false;
};

FtpConnection.prototype._closeDataConnections = function() {
  if (this.dataSocket)
    this.dataSocket.destroy();
  if (this.pasv)
    this.pasv.close();
};

FtpConnection.prototype._createPassiveServer = function() {
  var self = this;

  return net.createServer(function(psocket) {
    self._logIf(1, "Passive data event: connect");

    if (self.secure) {
      self._logIf(1, "Upgrading passive connection to TLS");
      starttls.starttlsServer(psocket, self.server.options.tlsOptions, function(err, cleartext) {
        if (err) {
          self._logIf(0, "Error upgrading passive connection to TLS:" + util.inspect(err));
          psocket.end();
          self.dataConfigured = false;
        }
        else if (!cleartext.authorized) {
          if (self.server.options.allowUnauthorizedTls) {
            self._logIf(0, "Allowing unauthorized passive connection (allowUnauthorizedTls==true)");
            switchToSecure();
          }
          else {
            self._logIf(0, "Closing unauthorized passive connection (allowUnauthorizedTls==false)");
            self.socket.end();
            self.dataConfigured = false;
          }
        }
        else {
          switchToSecure();
        }

        function switchToSecure() {
          self._logIf(1, "Secure passive connection started");
          self.dataSocket = cleartext;
          setupPassiveListener();
        }
      });
    }
    else {
      self.dataSocket = psocket;
      setupPassiveListener();
    }

    function setupPassiveListener() {
      if (self.dataListener)
        self.dataListener.emit('ready');
      else
        self._logIf(0, "WARNING: Passive connection initiated, but no data listener");

      // Responses are not guaranteed to have an 'end' event
      // (https://github.com/joyent/node/issues/728), but we want to set
      // dataSocket to null as soon as possible, so we handle both events.
      self.dataSocket.on('close', allOver('close'));
      self.dataSocket.on('end', allOver('end'));
      function allOver(ename) {
        return function(err) {
          self._logIf(
              (err ? 0 : 3),
              "Passive data event: " + ename + (err ? " due to error" : "")
          );
          self.dataSocket = null;
        };
      }

      self.dataSocket.on("error", function(err) {
        self._logIf(0, "Passive data event: error: " + err);
        self.dataSocket = null;
        self.dataConfigured = false;
      });
    }
  });
};

FtpConnection.prototype._whenDataReady = function(callback) {
  var self = this;

  if (self.dataListener) {
    // how many data connections are allowed?
    // should still be listening since we created a server, right?
    if (self.dataSocket) {
      self._logIf(3, "A data connection exists");
      callback(self.dataSocket);
    } else {
      self._logIf(3, "Currently no data connection; expecting client to connect to pasv server shortly...");
      self.dataListener.once('ready', function() {
        self._logIf(3, "...client has connected now");
        callback(self.dataSocket);
      });
    }
  } else {
    // Do we need to open the data connection?
    if (self.dataSocket) { // There really shouldn't be an existing connection
      self._logIf(3, "Using existing non-passive dataSocket");
      callback(self.dataSocket);
    } else {
      self._initiateData(function(sock) {
        callback(sock);
      });
    }
  }
};

FtpConnection.prototype._initiateData = function(callback) {
  var self = this;

  if (self.dataSocket)
    return callback(self.dataSocket);

  var sock = net.connect(self.dataPort, self.dataHost || self.socket.remoteAddress);
  sock.on('connect', function() {
    self.dataSocket = sock;
    callback(sock);
  });
  sock.on('end', allOver);
  sock.on('close', allOver);
  function allOver(err) {
    self.dataSocket = null;
    self._logIf(err ? 0 : 3, "Non-passive data connection ended" + (err ? "due to error: " + util.inspect(err) : ""));
  }

  sock.on('error', function(err) {
    sock.destroy();
    self._logIf(0, "Data connection error: " + util.inspect(err));
    self.dataSocket = null;
    self.dataConfigured = false;
  });
};

FtpConnection.prototype._onError = function(err) {
  this._logIf(0, "Client connection error: " + util.inspect(err));
  this.socket.destroy();
};

FtpConnection.prototype._onEnd = function() {
  this._logIf(3, "Client connection ended");
};

FtpConnection.prototype._onClose = function() {
  this._logIf(0, "Client connection closed");
};

var NOT_SUPPORTED = { }; // (But recognized)
[ 'ABOR', 'ACCT', 'ADAT', 'ALLO', 'APPE', 'CCC',
  'CONF', 'ENC', 'HELP', 'LANG', 'LPRT', 'LPSV',
<<<<<<< HEAD
  'MDTM', 'MIC', 'MLSD', 'MLST', 'MODE', 'OPTS',
  'REIN', 'SITE', 'SMNT', 'STOU', 'STRU', 'SYST'
].forEach(function(ns) {
      NOT_SUPPORTED[ns] = true;
    });
=======
  'MIC', 'MLSD', 'MLST', 'MODE', 'OPTS', 'REIN',
  'SITE', 'SMNT', 'STOU', 'STRU', 'SYST'
].forEach(function (ns) { NOT_SUPPORTED[ns] = true; });
>>>>>>> 9cec1837

// Whitelist of commands which don't require authentication.
// All other commands sent by unauthorized users will be rejected by default.
var DOES_NOT_REQUIRE_AUTH = { };
[ 'AUTH', 'FEAT', 'NOOP', 'PASS', 'PBSZ', 'PROT', 'QUIT',
  'TYPE', 'SYST', 'USER'
].forEach(function(c) {
      DOES_NOT_REQUIRE_AUTH[c] = true;
    });

// Commands which can't be issued until a PASV/PORT command has been sent
// without an intervening data connection error.
var REQUIRES_CONFIGURED_DATA = { };
[ 'LIST', 'NLST', 'RETR', 'STOR' ]
    .forEach(function(c) {
      REQUIRES_CONFIGURED_DATA[c] = true;
    });

FtpConnection.prototype._onData = function(data) {
  var self = this;

  if (self.hasQuit)
    return;

  data = data.toString('utf-8').trim();
  logIf(TRACE, '<< ' + data.trim());
  // Don't want to include passwords in logs.
  self._logIf(2, "FTP command: " + data.toString('utf-8').replace(/^PASS\s+.*/, 'PASS ***'));

  var command, commandArg;
  var index = data.indexOf(" ");
  if (index > 0) {
    command = data.substring(0, index).trim().toUpperCase();
    commandArg = data.substring(index + 1, data.length).trim();
  } else {
    command = data.trim().toUpperCase();
    commandArg = '';
  }

  var m = '_command_' + command;
  if (self[m]) {
    if (DOES_NOT_REQUIRE_AUTH[command]) {
      self[m](commandArg, command);
    }
    else {
      // If 'tlsOnly' option is set, all commands which require user authentication will only
      // be permitted over a secure connection. See RFC4217 regarding error code.
      if (!self.secure && self.server.options.tlsOnly)
        wwenc(self.socket, "522 Protection level not sufficient; send AUTH TLS\r\n");
      else if (self._authenticated())
        checkData();
      else
        wwenc(self.socket, "530 User not logged in\r\n");
    }

    function checkData() {
      if (REQUIRES_CONFIGURED_DATA[command] && !self.dataConfigured) {
        wwenc(self.socket, "425 Data connection not configured; send PASV or PORT\r\n");
        return;
      }

      self[m](commandArg, command);
    }
  }
  else if (NOT_SUPPORTED[command]) {
    wwenc(self.socket, "202 Not supported\r\n");
  }
  else {
    wwenc(self.socket, "202 Not recognized\r\n");
  }
};

FtpConnection.prototype._command_AUTH = function(commandArg) {
  var self = this;

  if (!self.server.options.tlsOptions)
    return wwenc(self.socket, "202 Not supported\r\n");
  if (commandArg != "TLS")
    return wwenc(self.socket, "500 Not recognized\r\n");

  wwenc(self.socket, "234 Honored\r\n", function() {
    self._logIf(0, "Establishing secure connection...");
    starttls.starttlsServer(self.socket, self.server.options.tlsOptions, function(err, cleartext) {
      if (err) {
        self._logIf(0, "Error upgrading connection to TLS: " + util.inspect(err));
        self.socket.end();
      }
      else if (!cleartext.authorized) {
        self._logIf(0, "Secure socket not authorized: " + util.inspect(cleartext.authorizationError));
        if (self.server.options.allowUnauthorizedTls) {
          self._logIf(0, "Allowing unauthorized connection (allowUnauthorizedTls==true)");
          switchToSecure();
        }
        else {
          self._logIf(0, "Closing unauthorized connection (allowUnauthorizedTls==false)");
          self.socket.end();
        }
      }
      else {
        switchToSecure();
      }

      function switchToSecure() {
        self._logIf(1, "Secure connection started");
        self.socket = cleartext;
        self.socket.on('data', function(data) {
          self._onData(data);
        });
        self.secure = true;
      }
    });
  });
};

FtpConnection.prototype._command_CDUP = function(commandArg) {
  // Change to Parent Directory.
  // Not sure if this is technically correct, but 'dirname' does in fact just
  // strip the last component of the path for a UNIX-style path, even if this
  // has a trailing slash. It also maps "/foo" to "/" and "/" to "/".
  this.cwd = pathModule.dirname(this.cwd);
  wwenc(this.socket, "250 Directory changed to " + this.cwd + "\r\n");
};

FtpConnection.prototype._command_CWD = function(commandArg) {
  var self = this;

  var path = withCwd(self.cwd, commandArg);
  var fspath = pathModule.join(self.root, path);
  self.fs.stat(fspath, function(err, stats) {
    if (err) {
      if (err.code != 'ENOENT') {
        self._logIf(0, "Error other than ENOENT in call to 'stat'" + err);
        wwenc(self.socket, "550 Error reading folder.\r\n");
      }
      else {
        wwenc(self.socket, "550 Folder not found\r\n");
      }
    }
    else if (!stats.isDirectory()) {
      self._logIf(3, "Attempt to CWD to non-directory\r\n");
      wwenc(self.socket, "550 Not a directory\r\n");
    }
    else {
      self.cwd = path;
      wwenc(self.socket, "250 CWD successful. \"" + self.cwd + "\" is current directory\r\n");
    }
  });
};

FtpConnection.prototype._command_DELE = function(commandArg) {
  var self = this;

  var filename = withCwd(self.cwd, commandArg);
  self.fs.unlink(pathModule.join(self.root, filename), function(err) {
    if (err) {
      self._logIf(0, "Error deleting file: " + filename + ", " + err);
      // write error to socket
      wwenc(self.socket, "550 Permission denied\r\n");
    } else {
      wwenc(self.socket, "250 File deleted\r\n");
    }
  });
};

FtpConnection.prototype._command_FEAT = function(commandArg) {
  // Get the feature list implemented by the server. (RFC 2389)
  wwenc(
      this.socket,
      "211-Features\r\n" +
          " SIZE\r\n" +
          (!this.server.options.tlsOptions ? "" :
              " AUTH TLS\r\n" +
                  " PBSZ\r\n" +
                  " PROT\r\n"
              ) +
          "211 end\r\n"
  );
};

FtpConnection.prototype._command_LIST = function(commandArg) {
  this._LIST(commandArg, true/*detailed*/, false/*isStat*/);
};
<<<<<<< HEAD
FtpConnection.prototype._command_NLST = function(commandArg) {
  this._LIST(commandArg, false/*!detailed*/, false/*isStat*/);
=======

FtpConnection.prototype._command_FEAT = function (commandArg) {
    // Get the feature list implemented by the server. (RFC 2389)
    wwenc(
        this.socket,
        "211-Features\r\n" +
        " SIZE\r\n" +
        " MDTM\r\n" +
        (!this.server.options.tlsOptions ? "" :
            " AUTH TLS\r\n" +
            " PBSZ\r\n" +
            " PROT\r\n"
        ) +
        "211 end\r\n"
    );
>>>>>>> 9cec1837
};
FtpConnection.prototype._command_STAT = function(commandArg) {
  if (commandArg) {
    this._LIST(commandArg, true/*detailed*/, true/*isStat*/)
  }
  else {
    wwenc(this.socket, "211 FTP Server Status OK\r\n");
  }
};
FtpConnection.prototype._LIST = function(commandArg, detailed, isStat) {
  /*
   Normally the server responds with a mark using code 150. It then stops accepting new connections, attempts to send the contents of the directory over the data connection, and closes the data connection. Finally it

   accepts the LIST or NLST request with code 226 if the entire directory was successfully transmitted;
   rejects the LIST or NLST request with code 425 if no TCP connection was established;
   rejects the LIST or NLST request with code 426 if the TCP connection was established but then broken by the client or by network failure; or
   rejects the LIST or NLST request with code 451 if the server had trouble reading the directory from disk.

   The server may reject the LIST or NLST request (with code 450 or 550) without first responding with a mark. In this case the server does not touch the data connection.
   */

  var self = this;

  // LIST may be passed options (-a in particular). We just ignore any of these.
  // (In the particular case of -a, we show hidden files anyway.)
  var dirname = stripOptions(commandArg);
  var dir = withCwd(self.cwd, dirname);

  glob.setMaxStatsAtOnce(self.server.options.maxStatsAtOnce);
  glob.glob(pathModule.join(self.root, dir), self.fs, function(err, files) {
    if (err) {
      self._logIf(0, "While sending file list, reading directory: " + err);
      wwenc(self.socket, "550 Not a directory\r\n");
      return;
    }

    self._logIf(3, "Directory has " + files.length + " files");
    if (files.length == 0)
      return self._listFiles([], detailed, isStat);

<<<<<<< HEAD
    var fileInfos; // To contain list of files with info for each.

    if (!detailed) {
      // We're not doing a detailed listing, so we don't need to get username
      // and group name.
      fileInfos = files;
      return finished();
=======
FtpConnection.prototype._command_MDTM = function (commandArg) {
    var self = this;

    var file = withCwd(self.cwd, commandArg);

    self.fs.stat(file, function (err, stats) {
        if (err) {
            if (err.code == 'ENOENT')
                wwenc(self.socket, "550 Not found\r\n");
            else
                wwenc(self.socket, "550 Error attempting to determine modification time\r\n");
            return;
        }

        wwenc(self.socket, "213 " + dateformat(stats.mtime, "yyyymmddhhMMss") + "\r\n");
    });
};

FtpConnection.prototype._command_LIST = function (commandArg) { this._LIST(commandArg, true/*detailed*/, 'LIST'); };
FtpConnection.prototype._command_NLST = function (commandArg) { this._LIST(commandArg, false/*!detailed*/, 'NLST'); };
FtpConnection.prototype._command_STAT = function (commandArg) {
    if (commandArg) {
        this._LIST(commandArg, true/*detailed*/, 'STAT')
>>>>>>> 9cec1837
    }

    // Now we need to get username and group name for each file from user/group ids.
    fileInfos = [];

    var CONC = self.server.options.maxStatsAtOnce;
    var i = 0, j = 0;
    for (i = 0; i < files.length && i < CONC; ++i)
      handleFile(i);
    j = --i;

    function handleFile(ii) {
      if (i >= files.length)
        return i == files.length + j ? finished() : null;

      self.server.getUsernameFromUid(files[ii].stats.uid, function(e1, uname) {
        self.server.getGroupFromGid(files[ii].stats.gid, function(e2, gname) {
          if (e1 || e2) {
            self._logIf(3, "Error getting user/group name for file: " + util.inspect(e1 || e2));
            fileInfos.push({ file: files[ii],
              uname: null,
              gname: null });
          }
          else {
            fileInfos.push({ file: files[ii],
              uname: uname,
              gname: gname });
          }
          handleFile(++i);
        });
      });
    }
<<<<<<< HEAD

    function finished() {
      // Sort file names.
      if (!self.server.options.dontSortFilenames) {
        if (self.server.options.filenameSortMap !== false) {
          var sm = ( self.server.options.filenameSortMap ||
              function(x) {
                return x.toUpperCase();
              } );
          for (var i = 0; i < fileInfos.length; ++i)
            fileInfos[i]._s = sm(detailed ? fileInfos[i].file.name : fileInfos[i].name);
        }
=======
};
FtpConnection.prototype._LIST = function (commandArg, detailed, cmd) {
    /*
      Normally the server responds with a mark using code 150. It then stops accepting new connections, attempts to send the contents of the directory over the data connection, and closes the data connection. Finally it
      
      accepts the LIST or NLST request with code 226 if the entire directory was successfully transmitted;
      rejects the LIST or NLST request with code 425 if no TCP connection was established;
      rejects the LIST or NLST request with code 426 if the TCP connection was established but then broken by the client or by network failure; or
      rejects the LIST or NLST request with code 451 if the server had trouble reading the directory from disk.
      
      The server may reject the LIST or NLST request (with code 450 or 550) without first responding with a mark. In this case the server does not touch the data connection.
    */

    var self = this;

    // LIST may be passed options (-a in particular). We just ignore any of these.
    // (In the particular case of -a, we show hidden files anyway.)
    var dirname = stripOptions(commandArg);
    var dir = withCwd(self.cwd, dirname);

    glob.setMaxStatsAtOnce(self.server.options.maxStatsAtOnce);
    glob.glob(PathModule.join(self.root, dir), self.fs, function (err, files) {
        if (err) {
            self._logIf(0, "While sending file list, reading directory: " + err);
            wwenc(self.socket, "550 Not a directory\r\n");
            return;
        }

        self._logIf(3, "Directory has " + files.length + " files");
        if (files.length == 0)
            return self._listFiles([], detailed, cmd);
>>>>>>> 9cec1837

        var sf = (self.server.options.filenameSortFunc ||
            function(x, y) {
              return x.localeCompare(y);
            });
        fileInfos = fileInfos.sort(function(x, y) {
          if (self.server.options.filenameSortMap !== false)
            return sf(x._s, y._s);
          else if (detailed)
            return sf(x.file.name, y.file.name);
          else
            return sf(x.name, y.name);
        });
      }

<<<<<<< HEAD
      self._listFiles(fileInfos, detailed, isStat);
    }
  }, self.server.options.noWildcards);
=======
        if (! detailed) {
            // We're not doing a detailed listing, so we don't need to get username
            // and group name.
            fileInfos = files;
            return finished();
        }
        
        // Now we need to get username and group name for each file from user/group ids.
        fileInfos = [];
        
        var CONC = self.server.options.maxStatsAtOnce;
        var i = 0, j = 0;
        for (i = 0; i < files.length && i < CONC; ++i)
            handleFile(i);
        j = --i;
        
        function handleFile(ii) {
            if (i >= files.length)
                return i == files.length + j ? finished() : null;
            
            self.server.getUsernameFromUid(files[ii].stats.uid, function (e1, uname) {
            self.server.getGroupFromGid(files[ii].stats.gid, function (e2, gname) {
                if (e1 || e2) {
                    self._logIf(3, "Error getting user/group name for file: " + util.inspect(e1 || e2));
                    fileInfos.push({ file: files[ii],
                                     uname: null,
                                     gname: null });
                }
                else {
                    fileInfos.push({ file: files[ii],
                                     uname: uname,
                                     gname: gname });
                }
                handleFile(++i);
            });});
        }
        
        function finished() {
            // Sort file names.
            if (! self.server.options.dontSortFilenames) {
                if (self.server.options.filenameSortMap !== false) {
                    var sm = ( self.server.options.filenameSortMap ||
                               function (x) { return x.toUpperCase(); } );
                    for (var i = 0; i < fileInfos.length; ++i)
                        fileInfos[i]._s = sm(detailed ? fileInfos[i].file.name : fileInfos[i].name);
                }

                var sf = (self.server.options.filenameSortFunc ||
                          function (x, y) { return x.localeCompare(y); });
                fileInfos = fileInfos.sort(function (x, y) {
                    if (self.server.options.filenameSortMap !== false)
                        return sf(x._s, y._s);
                    else if (detailed)
                        return sf(x.file.name, y.file.name);
                    else
                        return sf(x.name, y.name);
                });
            }
            
            self._listFiles(fileInfos, detailed, cmd);
        }
    }, self.server.options.noWildcards);
>>>>>>> 9cec1837
};

function leftPad(text, width) {
  var out = '';
  for (var j = text.length; j < width; j++) out += ' ';
  out += text;
  return out;
}

<<<<<<< HEAD
FtpConnection.prototype._listFiles = function(fileInfos, detailed, isStat) {
  var self = this;

  wwenc(self.socket, "150 Here comes the directory listing\r\n", function() {
    if (isStat)
      whenReady(self.socket);
    else
      self._whenDataReady(whenReady);
=======
FtpConnection.prototype._listFiles = function (fileInfos, detailed, cmd) {
    var self = this;

    var m = "150 Here comes the directory listing\r\n";
    var BEGIN_MSGS = { LIST: m, NLST: m,
                       STAT: "213-Status follows\r\n" };
    m = "226 Transfer OK\r\n";
    var END_MSGS = { LIST: m, NLST: m,
                     STAT: "213 End of status\r\n" };

    wwenc(self.socket, BEGIN_MSGS[cmd], function () {
        if (cmd == 'STAT')
            whenReady(self.socket);
        else
            self._whenDataReady(whenReady);

        function whenReady (listconn) {
            if (fileInfos.length == 0)
                return success();

            function success (err) {
                if (err)
                    wwenc(self.socket, "550 Error listing files");
                else
                    wwenc(self.socket, END_MSGS[cmd]);
                if (cmd != 'STAT')
                    listconn.end();
            }

            self._logIf(3, "Sending file list");
            
            for (var i = 0; i < fileInfos.length; ++i) {
                var fileInfo = fileInfos[i];

                var line;

                if (! detailed) {
                    var file = fileInfo;
                    line = file.name + "\r\n";
                }
                else {
                    var file = fileInfo.file;
                    line = "";
                    var s = file.stats;
                    line = s.isDirectory() ? 'd' : '-';
                    line += (0400 & s.mode) ? 'r' : '-';
                    line += (0200 & s.mode) ? 'w' : '-';
                    line += (0100 & s.mode) ? 'x' : '-';
                    line += (040 & s.mode) ? 'r' : '-';
                    line += (020 & s.mode) ? 'w' : '-';
                    line += (010 & s.mode) ? 'x' : '-';
                    line += (04 & s.mode) ? 'r' : '-';
                    line += (02 & s.mode) ? 'w' : '-';
                    line += (01 & s.mode) ? 'x' : '-';
                    line += " 1 " + (fileInfo.uname === null ? "ftp" : fileInfo.uname) + " " +
                            (fileInfo.gname === null ? "ftp" : fileInfo.gname) + " ";
                    line += leftPad(s.size.toString(), 12) + ' ';
                    var d = new Date(s.mtime);
                    line += leftPad(dateformat(d, 'mmm dd HH:MM'), 12) + ' ';
                    line += file.name;
                    line += '\r\n';
                }

                wwenc(listconn, line, (i == fileInfos.length - 1 ? success : undefined));
            }
        }
    });
};
>>>>>>> 9cec1837

    function whenReady(listconn) {
      if (fileInfos.length == 0)
        return success();

      function success(err) {
        if (err)
          wwenc(self.socket, "550 Error listing files");
        else
          wwenc(self.socket, "226 Transfer OK\r\n");
        if (!isStat)
          listconn.end();
      }

      self._logIf(3, "Sending file list");

      for (var i = 0; i < fileInfos.length; ++i) {
        var fileInfo = fileInfos[i];

        var line;

        if (!detailed) {
          var file = fileInfo;
          line = file.name + "\r\n";
        }
        else {
          var file = fileInfo.file;
          line = "";
          var s = file.stats;
          line = s.isDirectory() ? 'd' : '-';
          line += (0400 & s.mode) ? 'r' : '-';
          line += (0200 & s.mode) ? 'w' : '-';
          line += (0100 & s.mode) ? 'x' : '-';
          line += (040 & s.mode) ? 'r' : '-';
          line += (020 & s.mode) ? 'w' : '-';
          line += (010 & s.mode) ? 'x' : '-';
          line += (04 & s.mode) ? 'r' : '-';
          line += (02 & s.mode) ? 'w' : '-';
          line += (01 & s.mode) ? 'x' : '-';
          line += " 1 " + (fileInfo.uname === null ? "ftp" : fileInfo.uname) + " " +
              (fileInfo.gname === null ? "ftp" : fileInfo.gname) + " ";
          line += leftPad(s.size.toString(), 12) + ' ';
          var d = new Date(s.mtime);
          line += leftPad(dateformat(d, 'mmm dd HH:MM'), 12) + ' ';
          line += file.name;
          line += '\r\n';
        }

        wwenc(listconn, line, (i == fileInfos.length - 1 ? success : undefined));
      }
    }
  });
};

FtpConnection.prototype._command_MKD = function(commandArg) {
  var self = this;

  var filename = withCwd(self.cwd, commandArg);
  self.fs.mkdir(pathModule.join(self.root, filename), 0755, function(err) {
    if (err) {
      self._logIf(0, "Error making directory " + filename + " because " + err);
      // write error to socket
      wwenc(self.socket, "550 \"" + filename + "\" directory NOT created\r\n");
      return;
    }
    wwenc(self.socket, "257 \"" + filename + "\" directory created\r\n");
  });
};

FtpConnection.prototype._command_NOOP = function() {
  // No operation (dummy packet; used mostly on keepalives).
  wwenc(this.socket, "200 OK\r\n");
};

FtpConnection.prototype._command_PORT = function(x, y) {
  this._PORT(x, y);
};
FtpConnection.prototype._command_EPRT = function(x, y) {
  this._PORT(x, y);
};
FtpConnection.prototype._PORT = function(commandArg, command) {
  var self = this;

  self.dataConfigured = false;

  var host, port;
  if (command == 'PORT') {
    var m = commandArg.match(/^([0-9]{1,3}),([0-9]{1,3}),([0-9]{1,3}),([0-9]{1,3}),([0-9]{1,3}),([0-9]{1,3})$/);
    if (!m) {
      wwenc(self.socket, "501 Bad argument to PORT\r\n");
      return;
    }

    var host = m[1] + '.' + m[2] + '.' + m[3] + '.' + m[4];
    var port = (parseInt(m[5]) << 8) + parseInt(m[6]);
    if (isNaN(port)) {
      // The value should never be NaN because the relevant groups in the regex matche 1-3 digits.
      throw new Error("Impossible NaN in FtpConnection.prototype._PORT");
    }
  }
  else { // EPRT
    if (commandArg.length >= 3 && commandArg.charAt(0) == '|' &&
        commandArg.charAt(2) == '|' && commandArg.charAt(1) == '2') {
      // Only IPv4 is supported.
      wwenc(self.socket, "522 Server cannot handle IPv6 EPRT commands, use (1)\r\n");
      return;
    }

    var m = commandArg.match(/^\|1\|([0-9]{1,3}\.[0-9]{1,3}\.[0-9]{1,3}\.[0-9]{1,3})\|([0-9]{1,5})/);
    if (!m) {
      wwenc(self.socket, "501 Bad Argument to EPRT\r\n");
      return;
    }

    var r = parseInt(m[2]);
    if (isNaN(r)) {
      // The value should never be NaN because the relevant group in the regex matches 1-5 digits.
      throw new Error("Impossible NaN in FtpConnection.prototype._PORT (2)");
    }
    if (r > 65535 || r <= 0) {
      wwenc(self.socket, "501 Bad argument to EPRT (invalid port number)\r\n");
      return;
    }

    host = m[1];
    port = r;
  }

  self.dataConfigured = true;
  self.dataHost = host;
  self.dataPort = port;
  self._logIf(3, "self.dataHost, self.dataPort set to " + self.dataHost + ":" + self.dataPort);
  wwenc(self.socket, "200 OK\r\n");
};

FtpConnection.prototype._command_PASV = function(x, y) {
  this._PASV(x, y);
};
FtpConnection.prototype._command_EPSV = function(x, y) {
  this._PASV(x, y);
};
FtpConnection.prototype._PASV = function(commandArg, command) {
  var self = this;

  self.dataConfigured = false;

  if (command == "EPSV" && commandArg && commandArg != "1") {
    wwenc(self.socket, "202 Not supported\r\n");
    return;
  }

  // not sure whether the spec limits to 1 data connection at a time ...
  if (self.dataSocket) {
    self.dataSocket.end();
  }

  if (self.dataListener) {
    self._logIf(3, "Telling client that they can connect now");
    self._writePASVReady(command);
  }
  else {
    self._logIf(3, "Setting up listener for passive connections");
    self._setupNewPASV(commandArg, command);
  }

  self.dataConfigured = true;
};

FtpConnection.prototype._writePASVReady = function(command) {
  var self = this;

  var a = self.pasv.address();
  var host = self.server.host;
  var port = a.port;
  if (command == "PASV") {
    var i1 = (port / 256) | 0;
    var i2 = port % 256;
    wwenc(self.socket, "227 Entering Passive Mode (" + host.split(".").join(",") + "," + i1 + "," + i2 + ")\r\n");
  }
  else { // EPASV
    wwenc(self.socket, "229 Entering Extended Passive Mode (|||" + port + "|)\r\n");
  }
};

FtpConnection.prototype._setupNewPASV = function(commandArg, command) {
  var self = this;

  var pasv = self._createPassiveServer();
  var portRangeErrorHandler;

  function normalErrorHandler(e) {
    self._logIf(3, "Error with passive data listener: " + util.inspect(e));
    wwenc(self.socket, "421 Server was unable to open passive connection listener\r\n");
    self.dataConfigured = false;
    self.dataListener = null;
    self.dataSocket = null;
    self.pasv = null;
  }

  if (self.server.options.pasvPortRangeStart != null && self.server.options.pasvPortRangeEnd != null) {
    // Keep trying ports in the range supplied until either:
    //     (i)   It works
    //     (ii)  We get an error that's not just EADDRINUSE
    //     (iii) We run out of ports to try.
    var i = self.server.options.pasvPortRangeStart;
    pasv.listen(i);
    portRangeErrorHandler = function(e) {
      if (e.code == 'EADDRINUSE' && i < self.server.options.pasvPortRangeEnd) {
        pasv.listen(++i);
      }
      else {
        self._logIf(3, "Passing on error from portRangeErrorHandler to normalErrorHandler:" + JSON.stringify(e));
        normalErrorHandler(e);
      }
    };
    pasv.on('error', portRangeErrorHandler);
  }
  else {
    pasv.listen(0);
    pasv.on('error', normalErrorHandler);
  }

  // Once we're successfully listening, tell the client
  pasv.on("listening", function() {
    self.pasv = pasv;

    if (portRangeErrorHandler) {
      pasv.removeListener('error', portRangeErrorHandler);
      pasv.addListener('error', normalErrorHandler);
    }

    self._logIf(3, "Passive data connection beginning to listen");

    var port = pasv.address().port;
    var host = self.server.host;
    self.dataListener = new PassiveListener();
    self._logIf(3, "Passive data connection listening on port " + port);
    self._writePASVReady(command);
  });
  pasv.on("close", function() {
    self.pasv = null;
    self.dataListener = null;
    self._logIf(3, "Passive data listener closed");
  });
};

FtpConnection.prototype._command_PBSZ = function(commandArg) {
  var self = this;

  if (!self.server.options.tlsOptions)
    return wwenc(socket, "202 Not supported\r\n");

  // Protection Buffer Size (RFC 2228)
  if (!self.secure) {
    wwenc(self.socket, "503 Secure connection not established\r\n");
  }
  else if (parseInt(commandArg) != 0) {
    // RFC 2228 specifies that a 200 reply must be sent specifying a more
    // satisfactory PBSZ size (0 in our case, since we're using TLS).
    // Doubt that this will do any good if the client was already confused
    // enough to send a non-zero value, but ok...
    self.pbszReceived = true;
    wwenc(self.socket, "200 buffer too big, PBSZ=0\r\n");
  }
  else {
    self.pbszReceived = true;
    wwenc(self.socket, "200 OK\r\n");
  }
};

FtpConnection.prototype._command_PROT = function(commandArg) {
  var self = this;

  if (!self.server.options.tlsOptions)
    return wwenc(self.socket, "202 Not supported\r\n");

  if (!self.pbszReceived) {
    wwenc(self.socket, "503 No PBSZ command received\r\n");
  }
  else if (commandArg == 'S' || commandArg == 'E' || commandArg == 'C') {
    wwenc(self.socket, "536 Not supported\r\n");
  }
  else if (commandArg == 'P') {
    wwenc(self.socket, "200 OK\r\n");
  }
  else {
    // Don't even recognize this one...
    wwenc(self.socket, "504 Not recognized\r\n");
  }
};

FtpConnection.prototype._command_PWD = function(commandArg) {
  // Print working directory. Returns the current directory of the host.
  wwenc(this.socket, "257 \"" + this.cwd + "\" is current directory\r\n");
};

FtpConnection.prototype._command_QUIT = function(commandArg) {
  var self = this;

  self.hasQuit = true;
  wwenc(self.socket, "221 Goodbye\r\n", function(err) {
    if (err)
      self._logIf(0, "Error writing 'Goodbye' message following QUIT");
    self.socket.end();
    self._closeDataConnections();
  });
};

FtpConnection.prototype._command_RETR = function(commandArg) {
  var filename = pathModule.join(this.root, withCwd(this.cwd, commandArg));

  if (this.server.options.useReadFile)
    this._RETR_usingReadFile(commandArg, filename);
  else
    this._RETR_usingCreateReadStream(commandArg, filename);
};

FtpConnection.prototype._RETR_usingCreateReadStream = function(commandArg, filename) {
  var self = this;
  var startTime = new Date();

  self.emit("file:retr", "open", {
    user: self.username,
    file: filename,
    sTime: startTime
  });

  function afterOk(callback) {
    wwenc(self.socket, "150 Opening " + self.mode.toUpperCase() + " mode data connection\r\n", callback);
  }

  afterOk(function() {
    self._whenDataReady(function(pasvconn) {
      var rs = self.fs.createReadStream(filename);
      var readLength = 0;
      var now = new Date();
      rs.once("error", function(err) {
        self.emit("file:retr", "close", {
          user: self.username,
          file: filename,
          filesize: 0,
          sTime: startTime,
          eTime: now,
          duration: now - startTime,
          errorState: true,
          error: err
        });
        if (err.code == 'ENOENT') {
          wwenc(self.socket, "550 Not found\r\n");
        }
        else {
          wwenc(self.socket, "550 Not Accessible\r\n");
          self._traceIf(0, "Error at read of '" + filename + "' other than ENOENT " + err, self);
        }
        rs.destroy();
      });

      rs.on("data", function(buffer) {
        readLength += buffer.length;
        pasvconn.write(buffer);
      });

      rs.on("end", function(info) {
        var now = new Date();
        self.emit("file:retr", "close", {
          user: self.username,
          file: filename,
          filesize: 0,
          sTime: startTime,
          eTime: now,
          duration: now - startTime,
          errorState: false
        });
        wwenc(self.socket, "226 Closing data connection, sent " + readLength + " bytes\r\n");
        rs.destroy();
        pasvconn.end();
      });
    });
  });
}

FtpConnection.prototype._RETR_usingReadFile = function(commandArg, filename) {
  var self = this;
  var startTime = new Date();

  self.emit("file:retr", "open", {
    user: self.username,
    file: filename,
    sTime: startTime
  });

  function afterOk(callback) {
    wwenc(self.socket, "150 Opening " + self.mode.toUpperCase() + " mode data connection\r\n", callback);
  }

  self.fs.readFile(filename, function(err, contents) {
    if (err) {
      self.emit("file:retr", "error", {
        user: self.username,
        file: filename,
        filesize: 0,
        sTime: startTime,
        eTime: new Date(),
        duration: new Date() - startTime,
        errorState: true,
        error: err
      });
      if (err.code == 'ENOENT') {
        wwenc(self.socket, "550 Not Found\r\n");
      }
      else { // Who knows what's going on here...
        wwenc(self.socket, "550 Not Accessible\r\n");
        self._traceIf(0, "Error at read of '" + filename + "' other than ENOENT " + err, self);
      }
    }
    else {
      afterOk(function() {
        self._whenDataReady(function(pasvconn) {
          contents = {filename: filename, data: contents};
          self.emit("file:retr:contents", contents);
          contents = contents.data;
          pasvconn.write(contents);
          var contentLength = contents.length;
          wwenc(self.socket, "226 Closing data connection, sent " + contentLength + " bytes\r\n");
          self.emit("file:retr", "close", {
            user: self.username,
            file: filename,
            filesize: contentLength,
            sTime: startTime,
            eTime: new Date(),
            duration: new Date() - startTime,
            errorState: false
          });
          pasvconn.end();
        });
      });
    }
  });
};

FtpConnection.prototype._command_RMD = function(commandArg) {
  var self = this;

  var filename = withCwd(self.cwd, commandArg);
  self.fs.rmdir(pathModule.join(self.root, filename), function(err) {
    if (err) {
      self._logIf(0, "Error removing directory " + filename);
      wwenc(self.socket, "550 Delete operation failed\r\n");
    } else
      wwenc(self.socket, "250 \"" + filename + "\" directory removed\r\n");
  });
};

FtpConnection.prototype._command_RNFR = function(commandArg) {
  var self = this;

  self.filefrom = withCwd(self.cwd, commandArg);
  self._logIf(3, "Rename from " + self.filefrom);
  wwenc(self.socket, "350 Ready for destination name\r\n");
};

FtpConnection.prototype._command_RNTO = function(commandArg) {
  var self = this;

  var fileto = withCwd(self.cwd, commandArg);
  self.fs.rename(pathModule.join(self.root, self.filefrom), pathModule.join(self.root, fileto), function(err) {
    if (err) {
      self._logIf(3, "Error renaming file from " + self.filefrom + " to " + fileto);
      wwenc(self.socket, "550 Rename failed" + ( err.code == 'ENOENT' ? "; file does not exist" : "" ) + "\r\n");
    } else {
      wwenc(self.socket, "250 File renamed successfully\r\n");
    }
  });
};

FtpConnection.prototype._command_SIZE = function(commandArg) {
  var self = this;

  var filename = withCwd(self.cwd, commandArg);
  self.fs.stat(pathModule.join(self.root, filename), function(err, s) {
    if (err) {
      self._traceIf(0, "Error getting size of file '" + filename + "' ", self.socket);
      wwenc(self.socket, "450 Failed to get size of file\r\n");
      return;
    }
    wwenc(self.socket, "213 " + s.size + "\r\n");
  });
};

FtpConnection.prototype._command_TYPE = function(commandArg) {
  if (commandArg == "I" || commandArg == "A")
    wwenc(this.socket, "200 OK\r\n");
  else
    wwenc(this.socket, "202 Not supported\r\n");
};

FtpConnection.prototype._command_SYST = function(commandArg) {
  wwenc(this.socket, "215 UNIX Type: I\r\n");
};

FtpConnection.prototype._command_STOR = function(commandArg) {
  var filename = withCwd(this.cwd, commandArg);

  if (this.server.options.useWriteFile)
    this._STOR_usingWriteFile(filename);
  else
    this._STOR_usingCreateWriteStream(filename);
};

// 'initialBuffers' argument is set when this is called from _STOR_usingWriteFile.
FtpConnection.prototype._STOR_usingCreateWriteStream = function(filename, initialBuffers) {
  var self = this;

  var wStreamFlags = {flags: "w", mode: 0644};
  var storeStream = self.fs.createWriteStream(pathModule.join(self.root, filename), wStreamFlags);
  var notErr = true;
  // Adding for event metadata for file upload (STOR)
  var startTime = new Date();
  var uploadSize = 0;

  storeStream.on("open", function(fd) {
    self._logIf(3, "File opened/created: " + filename);
    self._logIf(3, "Told client ok to send file data");
    // Adding event emitter for upload start time
    self.emit("file:stor", "open", {
      user: self.username,
      file: filename,
      time: startTime
    });

    if (initialBuffers) {
      initialBuffers.forEach(function(b) {
        storeStream.write(b);
      });
      handleUpload();
    }
    else {
      wwenc(self.socket, "150 Ok to send data\r\n", function() {
        self._whenDataReady(handleUpload);
      });
    }
  });

  storeStream.on("error", function(err) {
    self.emit("file:stor", "error", {
      user: self.username,
      file: filename,
      filesize: uploadSize,
      sTime: startTime,
      eTime: new Date(),
      duration: new Date() - startTime,
      errorState: !notErr
    });
    storeStream.destroy();
    notErr = false;
    if (self.dataSocket)
      self.dataSocket.destroy();
    wwenc(self.socket, "426 Connection closed; transfer aborted\r\n");
  });

  storeStream.on("close", function() {
    // Adding event emitter for completed upload.
    self.emit("file:stor", "close", {
      user: self.username,
      file: filename,
      filesize: uploadSize,
      sTime: startTime,
      eTime: new Date(),
      duration: new Date() - startTime,
      errorState: !notErr
    });
    notErr ? wwenc(self.socket, "226 Closing data connection\r\n") : true;
    if (self.dataSocket)
      self.dataSocket.end();
  });

  function handleUpload(dataSocket) {
    self.dataSocket.on('data', function(buff) {
      storeStream.write(buff);
    });
    self.dataSocket.once('error', function(buf) {
      notErr = false;
      storeStream.destroy();
    });
    self.dataSocket.once('close', function() {
      storeStream.end(); // send EOF/FIN
      storeStream.destroySoon(); // close once writestream is drained
    });
  };
};

FtpConnection.prototype._STOR_usingWriteFile = function(filename) {
  var self = this;

  var erroredOut = false;
  var slurpBuf = new Buffer(1024);
  var totalBytes = 0;
  var startTime = new Date();

  self.emit("file:stor", "open", {
    user: self.username,
    file: filename,
    time: startTime
  });

  wwenc(self.socket, "150 Ok to send data\r\n", function() {
    self._whenDataReady(handleUpload);
  });

  function handleUpload() {
    self.dataSocket.on('data', dataHandler);
    self.dataSocket.once('close', closeHandler);
    self.dataSocket.once('error', errorHandler);
  }

  function dataHandler(buf) {
    if (self.server.options.uploadMaxSlurpSize != null &&
        totalBytes + buf.length > self.server.options.uploadMaxSlurpSize) {
      // Give up trying to slurp it -- it's too big.

      // If the 'fs' module we've been given doesn't implement 'createWriteStream', then
      // we give up and send the client an error.
      if (!self.fs.createWriteStream) {
        if (self.dataSocket)
          self.dataSocket.destroy();
        wwenc(self.socket, "552 Requested file action aborted; file too big\r\n");
        return;
      }

      // Otherwise, we call _STOR_usingWriteStream, and tell it to prepend the stuff
      // that we've buffered so far to the file.
      self._logIf(1, "uploadMaxSlurpSize exceeded; falling back to createWriteStream");
      self._STOR_usingCreateWriteStream(filename, [slurpBuf.slice(0, totalBytes), buf]);
      self.dataSocket.removeListener('data', dataHandler);
      self.dataSocket.removeListener('error', errorHandler);
      self.dataSocket.removeListener('close', closeHandler);
    }
    else {
      if (totalBytes + buf.length > slurpBuf.length) {
        var newLength = slurpBuf.length * 2;
        if (newLength < totalBytes + buf.length)
          newLength = totalBytes + buf.length;

        var newSlurpBuf = new Buffer(newLength);
        slurpBuf.copy(newSlurpBuf, 0, 0, totalBytes);
        slurpBuf = newSlurpBuf;
      }
      buf.copy(slurpBuf, totalBytes, 0, buf.length);
      totalBytes += buf.length;
    }
  }

  function closeHandler() {
    if (erroredOut)
      return;

    var contents = {filename: filename, data: slurpBuf.slice(0, totalBytes)};
    self.emit("file:stor:contents", contents);
    self.fs.writeFile(pathModule.join(self.root, filename), contents.data, function(err) {
      self.emit("file:stor", "close", {
        user: self.username,
        file: filename,
        filesize: totalBytes,
        sTime: startTime,
        eTime: new Date(),
        duration: new Date() - startTime,
        errorState: err ? true : false
      });
      if (err) {
        erroredOut = true;
        self._logIf(0, "Error writing file");
        if (self.dataSocket)
          self.dataSocket.destroy();
        wwenc(self.socket, "426 Connection closed; transfer aborted\r\n");
        return;
      }

      wwenc(self.socket, "226 Closing data connection\r\n");
      if (self.dataSocket)
        self.dataSocket.end();
    });
  };

  function errorHandler(err) {
    erroredOut = true;
  }
};

var TLS_ONLY_AUTH_ERROR = "530 This server does not permit login over a non-secure connection; " +
    "connect using FTP-SSL with explicit AUTH TLS\r\n";

FtpConnection.prototype._command_USER = function(commandArg) {
  var self = this;

  if (self.server.options.tlsOnly && !self.secure) {
    return wwenc(self.socket, TLS_ONLY_AUTH_ERROR);
  }

  // Authentication username.
  self.emit(
      "command:user",
      commandArg,
      function() { // implementor should call this on successful username check
        wwenc(self.socket, "331 Password required for " + commandArg + "\r\n");
      },
      function() { // call second callback if username unknown
        wwenc(self.socket, "530 Invalid username: " + commandArg + "\r\n");
      }
  );
};

FtpConnection.prototype._command_PASS = function(commandArg) {
  var self = this;

  if (self.server.options.tlsOnly && !self.secure) {
    return wwenc(self.socket, TLS_ONLY_AUTH_ERROR);
  }

  // Authentication password.
  self.emit(
      "command:pass",
      commandArg,
      function(username, userFsModule) { // implementor should call this on successful password check
        self.username = username;
        if (self.server.getInitialCwd.length <= 1) {
          self.cwd = self.server.getInitialCwd(self);
          onceCwdObtained();
        }
        else {
          self.server.getInitialCwd(self, function(err, cwd) {
            if (err) {
              self._logIf(0, "'getInitialCwd' signaled error " + util.inspect(err));
              wwenc(self.socket, "421 Service Not Available\r\n", function() {
                self.socket.destroy();
              });
            }
            else {
              self.cwd = cwd;
              onceCwdObtained();
            }
          });
        }

        function onceCwdObtained() {
          if (self.server.getRoot.length <= 1) {
            self.root = self.server.getRoot(self);
            onceRootDirObtained();
          }
          else {
            self.server.getRoot(self, function(err, root) {
              if (err) {
                self._logIf(0, "'getRoot' signaled error " + util.inspect(err));
                wwenc(self.socket, "421 Service Not Available\r\n", function() {
                  self.socket.destroy();
                });
              }
              else {
                self.root = root;
                onceRootDirObtained();
              }
            });
          }
        }

        function onceRootDirObtained() {
          if (userFsModule)
            self.fs = userFsModule;
          else
            self.fs = fsModule;

          wwenc(self.socket, "230 Logged on\r\n");
        }
      },
      function() { // call second callback if password incorrect
        wwenc(self.socket, "530 Invalid password\r\n");
        self.authFailures++;
        self.username = null;
      }
  );
};

exports.FtpServer = FtpServer;

function logIf(condition) {
  if (condition) {
    console.error.apply(console, [].slice.call(arguments, 1));
  }
}<|MERGE_RESOLUTION|>--- conflicted
+++ resolved
@@ -363,17 +363,11 @@
 var NOT_SUPPORTED = { }; // (But recognized)
 [ 'ABOR', 'ACCT', 'ADAT', 'ALLO', 'APPE', 'CCC',
   'CONF', 'ENC', 'HELP', 'LANG', 'LPRT', 'LPSV',
-<<<<<<< HEAD
-  'MDTM', 'MIC', 'MLSD', 'MLST', 'MODE', 'OPTS',
-  'REIN', 'SITE', 'SMNT', 'STOU', 'STRU', 'SYST'
-].forEach(function(ns) {
+  'MIC', 'MLSD', 'MLST', 'MODE', 'OPTS', 'REIN',
+  'SITE', 'SMNT', 'STOU', 'STRU', 'SYST'
+].forEach(function (ns) {
       NOT_SUPPORTED[ns] = true;
     });
-=======
-  'MIC', 'MLSD', 'MLST', 'MODE', 'OPTS', 'REIN',
-  'SITE', 'SMNT', 'STOU', 'STRU', 'SYST'
-].forEach(function (ns) { NOT_SUPPORTED[ns] = true; });
->>>>>>> 9cec1837
 
 // Whitelist of commands which don't require authentication.
 // All other commands sent by unauthorized users will be rejected by default.
@@ -544,6 +538,7 @@
       this.socket,
       "211-Features\r\n" +
           " SIZE\r\n" +
+          " MDTM\r\n" +
           (!this.server.options.tlsOptions ? "" :
               " AUTH TLS\r\n" +
                   " PBSZ\r\n" +
@@ -553,30 +548,27 @@
   );
 };
 
+ FtpConnection.prototype._command_FEAT = function(commandArg) {
+   // Get the feature list implemented by the server. (RFC 2389)
+   wwenc(
+       this.socket,
+       "211-Features\r\n" +
+           " SIZE\r\n" +
+           (!this.server.options.tlsOptions ? "" :
+               " AUTH TLS\r\n" +
+                   " PBSZ\r\n" +
+                   " PROT\r\n"
+               ) +
+           "211 end\r\n"
+   );
+ };
+
 FtpConnection.prototype._command_LIST = function(commandArg) {
   this._LIST(commandArg, true/*detailed*/, false/*isStat*/);
 };
-<<<<<<< HEAD
 FtpConnection.prototype._command_NLST = function(commandArg) {
   this._LIST(commandArg, false/*!detailed*/, false/*isStat*/);
-=======
-
-FtpConnection.prototype._command_FEAT = function (commandArg) {
-    // Get the feature list implemented by the server. (RFC 2389)
-    wwenc(
-        this.socket,
-        "211-Features\r\n" +
-        " SIZE\r\n" +
-        " MDTM\r\n" +
-        (!this.server.options.tlsOptions ? "" :
-            " AUTH TLS\r\n" +
-            " PBSZ\r\n" +
-            " PROT\r\n"
-        ) +
-        "211 end\r\n"
-    );
->>>>>>> 9cec1837
-};
+
 FtpConnection.prototype._command_STAT = function(commandArg) {
   if (commandArg) {
     this._LIST(commandArg, true/*detailed*/, true/*isStat*/)
@@ -585,6 +577,7 @@
     wwenc(this.socket, "211 FTP Server Status OK\r\n");
   }
 };
+
 FtpConnection.prototype._LIST = function(commandArg, detailed, isStat) {
   /*
    Normally the server responds with a mark using code 150. It then stops accepting new connections, attempts to send the contents of the directory over the data connection, and closes the data connection. Finally it
@@ -616,7 +609,6 @@
     if (files.length == 0)
       return self._listFiles([], detailed, isStat);
 
-<<<<<<< HEAD
     var fileInfos; // To contain list of files with info for each.
 
     if (!detailed) {
@@ -624,31 +616,6 @@
       // and group name.
       fileInfos = files;
       return finished();
-=======
-FtpConnection.prototype._command_MDTM = function (commandArg) {
-    var self = this;
-
-    var file = withCwd(self.cwd, commandArg);
-
-    self.fs.stat(file, function (err, stats) {
-        if (err) {
-            if (err.code == 'ENOENT')
-                wwenc(self.socket, "550 Not found\r\n");
-            else
-                wwenc(self.socket, "550 Error attempting to determine modification time\r\n");
-            return;
-        }
-
-        wwenc(self.socket, "213 " + dateformat(stats.mtime, "yyyymmddhhMMss") + "\r\n");
-    });
-};
-
-FtpConnection.prototype._command_LIST = function (commandArg) { this._LIST(commandArg, true/*detailed*/, 'LIST'); };
-FtpConnection.prototype._command_NLST = function (commandArg) { this._LIST(commandArg, false/*!detailed*/, 'NLST'); };
-FtpConnection.prototype._command_STAT = function (commandArg) {
-    if (commandArg) {
-        this._LIST(commandArg, true/*detailed*/, 'STAT')
->>>>>>> 9cec1837
     }
 
     // Now we need to get username and group name for each file from user/group ids.
@@ -681,7 +648,6 @@
         });
       });
     }
-<<<<<<< HEAD
 
     function finished() {
       // Sort file names.
@@ -694,122 +660,10 @@
           for (var i = 0; i < fileInfos.length; ++i)
             fileInfos[i]._s = sm(detailed ? fileInfos[i].file.name : fileInfos[i].name);
         }
-=======
-};
-FtpConnection.prototype._LIST = function (commandArg, detailed, cmd) {
-    /*
-      Normally the server responds with a mark using code 150. It then stops accepting new connections, attempts to send the contents of the directory over the data connection, and closes the data connection. Finally it
-      
-      accepts the LIST or NLST request with code 226 if the entire directory was successfully transmitted;
-      rejects the LIST or NLST request with code 425 if no TCP connection was established;
-      rejects the LIST or NLST request with code 426 if the TCP connection was established but then broken by the client or by network failure; or
-      rejects the LIST or NLST request with code 451 if the server had trouble reading the directory from disk.
-      
-      The server may reject the LIST or NLST request (with code 450 or 550) without first responding with a mark. In this case the server does not touch the data connection.
-    */
-
-    var self = this;
-
-    // LIST may be passed options (-a in particular). We just ignore any of these.
-    // (In the particular case of -a, we show hidden files anyway.)
-    var dirname = stripOptions(commandArg);
-    var dir = withCwd(self.cwd, dirname);
-
-    glob.setMaxStatsAtOnce(self.server.options.maxStatsAtOnce);
-    glob.glob(PathModule.join(self.root, dir), self.fs, function (err, files) {
-        if (err) {
-            self._logIf(0, "While sending file list, reading directory: " + err);
-            wwenc(self.socket, "550 Not a directory\r\n");
-            return;
-        }
-
-        self._logIf(3, "Directory has " + files.length + " files");
-        if (files.length == 0)
-            return self._listFiles([], detailed, cmd);
->>>>>>> 9cec1837
-
-        var sf = (self.server.options.filenameSortFunc ||
-            function(x, y) {
-              return x.localeCompare(y);
-            });
-        fileInfos = fileInfos.sort(function(x, y) {
-          if (self.server.options.filenameSortMap !== false)
-            return sf(x._s, y._s);
-          else if (detailed)
-            return sf(x.file.name, y.file.name);
-          else
-            return sf(x.name, y.name);
-        });
-      }
-
-<<<<<<< HEAD
+
       self._listFiles(fileInfos, detailed, isStat);
     }
   }, self.server.options.noWildcards);
-=======
-        if (! detailed) {
-            // We're not doing a detailed listing, so we don't need to get username
-            // and group name.
-            fileInfos = files;
-            return finished();
-        }
-        
-        // Now we need to get username and group name for each file from user/group ids.
-        fileInfos = [];
-        
-        var CONC = self.server.options.maxStatsAtOnce;
-        var i = 0, j = 0;
-        for (i = 0; i < files.length && i < CONC; ++i)
-            handleFile(i);
-        j = --i;
-        
-        function handleFile(ii) {
-            if (i >= files.length)
-                return i == files.length + j ? finished() : null;
-            
-            self.server.getUsernameFromUid(files[ii].stats.uid, function (e1, uname) {
-            self.server.getGroupFromGid(files[ii].stats.gid, function (e2, gname) {
-                if (e1 || e2) {
-                    self._logIf(3, "Error getting user/group name for file: " + util.inspect(e1 || e2));
-                    fileInfos.push({ file: files[ii],
-                                     uname: null,
-                                     gname: null });
-                }
-                else {
-                    fileInfos.push({ file: files[ii],
-                                     uname: uname,
-                                     gname: gname });
-                }
-                handleFile(++i);
-            });});
-        }
-        
-        function finished() {
-            // Sort file names.
-            if (! self.server.options.dontSortFilenames) {
-                if (self.server.options.filenameSortMap !== false) {
-                    var sm = ( self.server.options.filenameSortMap ||
-                               function (x) { return x.toUpperCase(); } );
-                    for (var i = 0; i < fileInfos.length; ++i)
-                        fileInfos[i]._s = sm(detailed ? fileInfos[i].file.name : fileInfos[i].name);
-                }
-
-                var sf = (self.server.options.filenameSortFunc ||
-                          function (x, y) { return x.localeCompare(y); });
-                fileInfos = fileInfos.sort(function (x, y) {
-                    if (self.server.options.filenameSortMap !== false)
-                        return sf(x._s, y._s);
-                    else if (detailed)
-                        return sf(x.file.name, y.file.name);
-                    else
-                        return sf(x.name, y.name);
-                });
-            }
-            
-            self._listFiles(fileInfos, detailed, cmd);
-        }
-    }, self.server.options.noWildcards);
->>>>>>> 9cec1837
 };
 
 function leftPad(text, width) {
@@ -819,7 +673,6 @@
   return out;
 }
 
-<<<<<<< HEAD
 FtpConnection.prototype._listFiles = function(fileInfos, detailed, isStat) {
   var self = this;
 
@@ -828,76 +681,6 @@
       whenReady(self.socket);
     else
       self._whenDataReady(whenReady);
-=======
-FtpConnection.prototype._listFiles = function (fileInfos, detailed, cmd) {
-    var self = this;
-
-    var m = "150 Here comes the directory listing\r\n";
-    var BEGIN_MSGS = { LIST: m, NLST: m,
-                       STAT: "213-Status follows\r\n" };
-    m = "226 Transfer OK\r\n";
-    var END_MSGS = { LIST: m, NLST: m,
-                     STAT: "213 End of status\r\n" };
-
-    wwenc(self.socket, BEGIN_MSGS[cmd], function () {
-        if (cmd == 'STAT')
-            whenReady(self.socket);
-        else
-            self._whenDataReady(whenReady);
-
-        function whenReady (listconn) {
-            if (fileInfos.length == 0)
-                return success();
-
-            function success (err) {
-                if (err)
-                    wwenc(self.socket, "550 Error listing files");
-                else
-                    wwenc(self.socket, END_MSGS[cmd]);
-                if (cmd != 'STAT')
-                    listconn.end();
-            }
-
-            self._logIf(3, "Sending file list");
-            
-            for (var i = 0; i < fileInfos.length; ++i) {
-                var fileInfo = fileInfos[i];
-
-                var line;
-
-                if (! detailed) {
-                    var file = fileInfo;
-                    line = file.name + "\r\n";
-                }
-                else {
-                    var file = fileInfo.file;
-                    line = "";
-                    var s = file.stats;
-                    line = s.isDirectory() ? 'd' : '-';
-                    line += (0400 & s.mode) ? 'r' : '-';
-                    line += (0200 & s.mode) ? 'w' : '-';
-                    line += (0100 & s.mode) ? 'x' : '-';
-                    line += (040 & s.mode) ? 'r' : '-';
-                    line += (020 & s.mode) ? 'w' : '-';
-                    line += (010 & s.mode) ? 'x' : '-';
-                    line += (04 & s.mode) ? 'r' : '-';
-                    line += (02 & s.mode) ? 'w' : '-';
-                    line += (01 & s.mode) ? 'x' : '-';
-                    line += " 1 " + (fileInfo.uname === null ? "ftp" : fileInfo.uname) + " " +
-                            (fileInfo.gname === null ? "ftp" : fileInfo.gname) + " ";
-                    line += leftPad(s.size.toString(), 12) + ' ';
-                    var d = new Date(s.mtime);
-                    line += leftPad(dateformat(d, 'mmm dd HH:MM'), 12) + ' ';
-                    line += file.name;
-                    line += '\r\n';
-                }
-
-                wwenc(listconn, line, (i == fileInfos.length - 1 ? success : undefined));
-            }
-        }
-    });
-};
->>>>>>> 9cec1837
 
     function whenReady(listconn) {
       if (fileInfos.length == 0)
